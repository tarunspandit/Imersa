--- conflicted
+++ resolved
@@ -11,12 +11,9 @@
 from uuid import getnode as get_mac
 from urlparse import urlparse, parse_qs
 import Queue
-<<<<<<< HEAD
 
 update_lights_on_startup = True # if set to true all lights will be updated with last know state on startup.
 
-=======
->>>>>>> 6f6aaf4e
 mac = '%012x' % get_mac()
 
 run_service = True
@@ -575,11 +572,7 @@
     #return all host that listen on port 80
     device_ips = check_output("nmap  " + getIpAddress() + "/24 -p80 --open -n | grep report | cut -d ' ' -f5", shell=True).split("\n")
     del device_ips[-1] #delete last empty element in list
-<<<<<<< HEAD
-
-=======
-    
->>>>>>> 6f6aaf4e
+
     threadInfo = Queue.Queue();
     lightThreads = []
     for ip in device_ips:
@@ -609,8 +602,6 @@
                     bridge_config["lights_address"][new_light_id] = {"ip": ip, "light_nr": x, "protocol": "native"}
     scanDeconz()
     scanTradfri()
-
-<<<<<<< HEAD
 
 def syncWithLights(): #update Hue Bridge lights states
     while True:
@@ -664,73 +655,6 @@
                     break
             sleep(1)
 
-
-=======
-# don't change global data here
-def getLightData(threadInfo,light):
-    light_data = None
-    try:
-        if bridge_config["lights_address"][light]["protocol"] == "native":
-            light_data = json.loads(sendRequest("http://" + bridge_config["lights_address"][light]["ip"] + "/get?light=" + str(bridge_config["lights_address"][light]["light_nr"]), "GET", "{}"))
-        elif bridge_config["lights_address"][light]["protocol"] == "hue":
-            light_data = json.loads(sendRequest("http://" + bridge_config["lights_address"][light]["ip"] + "/api/" + bridge_config["lights_address"][light]["username"] + "/lights/" + bridge_config["lights_address"][light]["light_id"], "GET", "{}"))
-        elif bridge_config["lights_address"][light]["protocol"] == "ikea_tradfri":
-            light_data = json.loads(check_output("./coap-client-linux -m get -u \"Client_identity\" -k \"" + bridge_config["lights_address"][light]["security_code"] + "\" \"coaps://" + bridge_config["lights_address"][light]["ip"] + ":5684/15001/" + str(bridge_config["lights_address"][light]["device_id"]) +"\"", shell=True).split("\n")[3])
-        elif bridge_config["lights_address"][light]["protocol"] == "milight":
-            light_data = json.loads(sendRequest("http://" + bridge_config["lights_address"][light]["ip"] + "/gateways/" + bridge_config["lights_address"][light]["device_id"] + "/" + bridge_config["lights_address"][light]["mode"] + "/" + str(bridge_config["lights_address"][light]["group"]), "GET", "{}"))
-        elif bridge_config["lights_address"][light]["protocol"] == "deconz":
-            return    
-    except:
-        print("request error")
-
-    threadInfo.put((light, light_data))
-
-def syncWithLights(): #update Hue Bridge lights states
-    threadInfo = Queue.Queue();
-    lightThreads = []
-    for light in bridge_config["lights_address"]:
-        lightThreads.append( Thread(target=getLightData, args=[threadInfo,light]) )
-        lightThreads[-1].start()
-
-    for detectLight in lightThreads:
-        detectLight.join()
-    
-    while not threadInfo.empty():
-        (light, light_data) = threadInfo.get()
-        if light_data == None:
-            bridge_config["lights"][light]["state"]["reachable"] = False
-            bridge_config["lights"][light]["state"]["on"] = False
-            continue
-
-        bridge_config["lights"][light]["state"]["reachable"] = True
-
-        if bridge_config["lights_address"][light]["protocol"] == "native":
-            bridge_config["lights"][light]["state"].update(light_data)
-        elif bridge_config["lights_address"][light]["protocol"] == "hue":
-            bridge_config["lights"][light]["state"].update(light_data["state"])
-        elif bridge_config["lights_address"][light]["protocol"] == "ikea_tradfri":
-            bridge_config["lights"][light]["state"]["on"] = bool(light_data["3311"][0]["5850"])
-            bridge_config["lights"][light]["state"]["bri"] = light_data["3311"][0]["5851"]
-            if "5706" in light_data["3311"][0]:
-                if light_data["3311"][0]["5706"] == "f5faf6":
-                    bridge_config["lights"][light]["state"]["ct"] = 170
-                elif light_data["3311"][0]["5706"] == "f1e0b5":
-                    bridge_config["lights"][light]["state"]["ct"] = 320
-                elif light_data["3311"][0]["5706"] == "efd275":
-                    bridge_config["lights"][light]["state"]["ct"] = 470
-            else:
-                bridge_config["lights"][light]["state"]["ct"] = 470
-        elif bridge_config["lights_address"][light]["protocol"] == "milight":
-            if light_data["state"] == "ON":
-                bridge_config["lights"][light]["state"]["on"] = True
-            else:
-                bridge_config["lights"][light]["state"]["on"] = False
-            if "brightness" in light_data:
-                bridge_config["lights"][light]["state"]["bri"] = light_data["brightness"]
-            if "color_temp" in light_data:
-                bridge_config["lights"][light]["state"]["colormode"] = "ct"
-                bridge_config["lights"][light]["state"]["ct"] = light_data["color_temp"] * 1.6
->>>>>>> 6f6aaf4e
 
 def longPressButton(sensor, buttonevent):
     print("long press detected")
