--- conflicted
+++ resolved
@@ -1591,8 +1591,4 @@
         patched: '2019-10-04T05:01:58.842Z'
   SNYK-JS-TREEKILL-536781:
     - snyk > snyk-sbt-plugin > tree-kill:
-<<<<<<< HEAD
-        patched: '2019-12-12T05:04:11.936Z'
-=======
-        patched: '2019-12-12T05:09:28.061Z'
->>>>>>> 0375cddc
+        patched: '2019-12-12T05:09:28.061Z'